package kotlin.properties

import java.util.HashMap
import java.util.ArrayList
import kotlin.properties.delegation.ObservableProperty

public class ChangeEvent(val source: Any, val name: String, val oldValue: Any?, val newValue: Any?) {
    var propogationId: Any? = null

    public fun toString() : String = "ChangeEvent($name, $oldValue, $newValue)"
}

public trait ChangeListener {
    public fun onPropertyChange(event: ChangeEvent): Unit
}

/**
 * Represents an object where properties can be listened to and notified on
 * updates for easier binding to user interfaces, undo/redo command stacks and
 * change tracking mechanisms for persistence or distributed change notifications.
 */
public abstract class ChangeSupport {
    private var allListeners: MutableList<ChangeListener>? = null
    private var nameListeners: MutableMap<String, MutableList<ChangeListener>>? = null


    public fun addChangeListener(listener: ChangeListener) {
        if (allListeners == null) {
            allListeners = ArrayList<ChangeListener>()
        }
        allListeners?.add(listener)
    }

    public fun addChangeListener(name: String, listener: ChangeListener) {
        if (nameListeners == null) {
            nameListeners = HashMap<String, MutableList<ChangeListener>>()
        }
        var listeners = nameListeners?.get(name)
        if (listeners == null) {
            listeners = arrayList<ChangeListener>()
            nameListeners?.put(name, listeners!!)
        }
        listeners?.add(listener)
    }

    protected fun <T> changeProperty(name: String, oldValue: T?, newValue: T?): Unit {
        if (oldValue != newValue) {
            firePropertyChanged(ChangeEvent(this, name, oldValue, newValue))
        }
    }

    protected fun firePropertyChanged(event: ChangeEvent): Unit {
        if (nameListeners != null) {
            val listeners = nameListeners?.get(event.name)
            if (listeners != null) {
                for (listener in listeners) {
                    listener.onPropertyChange(event)
                }
            }
        }
        if (allListeners != null) {
            for (listener in allListeners!!) {
                listener.onPropertyChange(event)
            }
        }
    }

<<<<<<< HEAD
    protected fun property<T>(init: T): ObservableProperty<T> {
        return ObservableProperty(init) { name, oldValue, newValue -> changeProperty(name, oldValue, newValue) }
=======
    protected fun property<T>(init: T): ReadWriteProperty<Any?, T> {
        return Delegates.observable(init) { desc, oldValue, newValue -> changeProperty(desc.name, oldValue, newValue) }
>>>>>>> acbccb94
    }

    public fun onPropertyChange(fn: (ChangeEvent) -> Unit) {
        // TODO
        //addChangeListener(DelegateChangeListener(fn))
    }

    public fun onPropertyChange(name: String, fn: (ChangeEvent) -> Unit) {
        // TODO
        //addChangeListener(name, DelegateChangeListener(fn))
    }
}

/*
TODO this seems to generate a compiler barf!
see http://youtrack.jetbrains.com/issue/KT-1362

    protected fun createChangeListener(fn: (ChangeEvent) -> Unit): ChangeListener {
        return DelegateChangeListener(fn)
    }

    protected fun createChangeListener(fn: (ChangeEvent) -> Unit): ChangeListener {
        return ChangeListener {
            public override fun onPropertyChange(event: ChangeEvent): Unit {
                fn(event)
            }
        }
    }

}


class DelegateChangeListener(val f: (ChangeEvent) -> Unit) : ChangeListener {
    public override fun onPropertyChange(event: ChangeEvent): Unit {
        f(event)
    }
}

<|MERGE_RESOLUTION|>--- conflicted
+++ resolved
@@ -2,7 +2,6 @@
 
 import java.util.HashMap
 import java.util.ArrayList
-import kotlin.properties.delegation.ObservableProperty
 
 public class ChangeEvent(val source: Any, val name: String, val oldValue: Any?, val newValue: Any?) {
     var propogationId: Any? = null
@@ -65,13 +64,8 @@
         }
     }
 
-<<<<<<< HEAD
-    protected fun property<T>(init: T): ObservableProperty<T> {
-        return ObservableProperty(init) { name, oldValue, newValue -> changeProperty(name, oldValue, newValue) }
-=======
     protected fun property<T>(init: T): ReadWriteProperty<Any?, T> {
         return Delegates.observable(init) { desc, oldValue, newValue -> changeProperty(desc.name, oldValue, newValue) }
->>>>>>> acbccb94
     }
 
     public fun onPropertyChange(fn: (ChangeEvent) -> Unit) {
